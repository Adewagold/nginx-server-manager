"""
Nginx service operations for the Site Manager.
Handles nginx configuration generation, validation, and service management.
"""

import os
import subprocess
import shutil
import json
import time
from pathlib import Path
from typing import Dict, Any, List, Optional, Tuple
from jinja2 import Environment, FileSystemLoader, Template

from app.config import get_config
from app.models import get_site_model


class NginxService:
    """Service for managing nginx configurations and operations."""
    
    def __init__(self):
        self.config = get_config()
        self.site_model = get_site_model()
        self._setup_templates()
        
        # Privileged service communication
        self.command_file = "/var/run/nginx-manager/command"
        self.result_file = "/var/run/nginx-manager/result"
    
    def _call_privileged_service(self, command: str, timeout: int = 10) -> Tuple[bool, str]:
        """Call the privileged nginx manager service."""
        try:
            # Remove any existing result file
            if os.path.exists(self.result_file):
                os.unlink(self.result_file)
            
            # Write command to command file
            with open(self.command_file, 'w') as f:
                f.write(command)
            
            # Wait for result with timeout
            start_time = time.time()
            while time.time() - start_time < timeout:
                if os.path.exists(self.result_file):
                    # Read result
                    with open(self.result_file, 'r') as f:
                        result = json.load(f)
                    
                    # Clean up result file
                    os.unlink(self.result_file)
                    
                    return result['success'], result['message']
                
                time.sleep(0.1)
            
            # Timeout occurred
            return False, f"Timeout waiting for privileged service response to '{command}'"
            
        except Exception as e:
            return False, f"Error communicating with privileged service: {str(e)}"
    
    def _setup_templates(self):
        """Setup Jinja2 templating environment."""
        template_dir = Path("app/templates/nginx")
        if template_dir.exists():
            self.jinja_env = Environment(loader=FileSystemLoader(str(template_dir)))
        else:
            # If template directory doesn't exist, create it and add basic templates
            template_dir.mkdir(parents=True, exist_ok=True)
            self._create_default_templates()
            self.jinja_env = Environment(loader=FileSystemLoader(str(template_dir)))
    
    def _create_default_templates(self):
        """Create default nginx configuration templates."""
        template_dir = Path("app/templates/nginx")
        
        # Static site template
        static_template = """server {
    listen 80;
    server_name {{ domain }};
    
    root {{ web_root }}/{{ site_name }};
    index index.html index.htm;
    
    # Security headers
    add_header X-Frame-Options "SAMEORIGIN" always;
    add_header X-XSS-Protection "1; mode=block" always;
    add_header X-Content-Type-Options "nosniff" always;
    
    location / {
        try_files $uri $uri/ =404;
    }
    
    # Cache static assets
    location ~* \\.(css|js|png|jpg|jpeg|gif|ico|svg|woff|woff2)$ {
        expires 1y;
        add_header Cache-Control "public, immutable";
    }
    
    # Deny access to hidden files
    location ~ /\\. {
        deny all;
    }
}"""
        
        # Reverse proxy template
        proxy_template = """server {
    listen 80;
    server_name {{ domain }};
    
    # Proxy settings
    proxy_set_header Host $host;
    proxy_set_header X-Real-IP $remote_addr;
    proxy_set_header X-Forwarded-For $proxy_add_x_forwarded_for;
    proxy_set_header X-Forwarded-Proto $scheme;
    
    location / {
        proxy_pass {{ upstream_url }};
        
        # Timeout settings
        proxy_connect_timeout 30s;
        proxy_send_timeout 30s;
        proxy_read_timeout 30s;
        
        # Buffer settings
        proxy_buffering on;
        proxy_buffer_size 4k;
        proxy_buffers 8 4k;
    }
}"""
        
        # Load balancer template
        load_balancer_template = """upstream {{ site_name }}_backend {
{% for server in upstream_servers %}
    server {{ server }};
{% endfor %}
}

server {
    listen 80;
    server_name {{ domain }};
    
    # Proxy settings
    proxy_set_header Host $host;
    proxy_set_header X-Real-IP $remote_addr;
    proxy_set_header X-Forwarded-For $proxy_add_x_forwarded_for;
    proxy_set_header X-Forwarded-Proto $scheme;
    
    location / {
        proxy_pass http://{{ site_name }}_backend;
        
        # Load balancing method
        # Options: round_robin (default), least_conn, ip_hash
        
        # Health checks
        proxy_next_upstream error timeout invalid_header http_500 http_502 http_503 http_504;
        
        # Timeout settings
        proxy_connect_timeout 30s;
        proxy_send_timeout 30s;
        proxy_read_timeout 30s;
    }
}"""
        
        with open(template_dir / "static.conf", "w") as f:
            f.write(static_template)
        
        with open(template_dir / "proxy.conf", "w") as f:
            f.write(proxy_template)
        
        with open(template_dir / "load_balancer.conf", "w") as f:
            f.write(load_balancer_template)
    
    def generate_config(self, site_data: Dict[str, Any]) -> str:
        """Generate nginx configuration for a site."""
        site_type = site_data["type"]
        template_name = f"{site_type}.conf"
        
        try:
            template = self.jinja_env.get_template(template_name)
        except Exception:
            raise ValueError(f"Template not found for site type: {site_type}")
        
        # Prepare template variables
        template_vars = {
            "site_name": site_data["name"],
            "domain": site_data["domain"],
            "web_root": self.config.paths.web_root,
            "ssl_enabled": bool(site_data.get("ssl_enabled", False)),
            "ssl_certificate_path": site_data.get("ssl_certificate_path", ""),
            "ssl_certificate_key_path": site_data.get("ssl_certificate_key_path", ""),
            **site_data.get("config", {})
        }
        
        return template.render(**template_vars)
    
    def validate_config(self, config_content: str, temp_file: Optional[str] = None) -> Tuple[bool, str]:
        """Validate nginx configuration by creating a minimal test setup."""
        if temp_file is None:
            temp_file = f"/tmp/nginx_test_{os.getpid()}.conf"
        
        temp_dir = f"/tmp/nginx_test_{os.getpid()}"
        
        try:
            # Create temporary directory structure
            os.makedirs(temp_dir, exist_ok=True)
            
            # Create a temporary PID file path for testing
            pid_file = os.path.join(temp_dir, "nginx.pid")
            
            # Create temporary log directory
            log_dir = os.path.join(temp_dir, "logs")
            os.makedirs(log_dir, exist_ok=True)
            
            # Replace log paths in config content to use temp directory
            # This prevents permission errors during validation
            import re
            modified_config = re.sub(
                r'(access_log|error_log)\s+/var/log/nginx/([^;]+);',
                rf'\1 {log_dir}/\2;',
                config_content
            )
            
            # Also replace port 80 and 443 with high ports for testing
            # This prevents permission errors when testing without root
            modified_config = re.sub(r'listen\s+80\b', 'listen 8080', modified_config)
            modified_config = re.sub(r'listen\s+443\b', 'listen 8443', modified_config)
            
            # Create minimal nginx.conf for testing
            test_nginx_conf = f"""
pid {pid_file};
worker_processes 1;
error_log {log_dir}/error.log;

events {{
    worker_connections 1024;
}}

http {{
    include /etc/nginx/mime.types;
    default_type application/octet-stream;
    access_log {log_dir}/access.log;
    
    # Include the server block to test
    include {temp_file};
}}
"""
            
            main_conf_file = os.path.join(temp_dir, "nginx.conf")
            with open(main_conf_file, "w") as f:
                f.write(test_nginx_conf)
            
            # Write the modified server block to temporary file
            with open(temp_file, "w") as f:
                f.write(modified_config)
            
            # Test configuration using the temporary main config
            # Build command based on use_sudo setting
            if self.config.nginx.use_sudo:
                command = ["sudo", "nginx", "-t", "-c", main_conf_file]
            else:
                command = ["nginx", "-t", "-c", main_conf_file]
            
            # Try to run the command
            try:
                result = subprocess.run(
                    command,
                    capture_output=True,
                    text=True
                )
            except (PermissionError, FileNotFoundError) as e:
                # If running without sudo fails, try with sudo if not already using it
                if not self.config.nginx.use_sudo:
                    command = ["sudo", "nginx", "-t", "-c", main_conf_file]
                    try:
                        result = subprocess.run(
                            command,
                            capture_output=True,
                            text=True
                        )
                    except Exception:
                        # If sudo also fails, validation cannot be performed
                        return True, "Configuration validation skipped (insufficient permissions)"
                else:
                    return True, "Configuration validation skipped (insufficient permissions)"
            
            if result.returncode == 0:
                return True, "Configuration is valid"
            else:
                # Check for "no new privileges" error
                if "no new privileges" in result.stderr:
                    # If we can't validate due to permissions, skip validation
                    return True, "Configuration validation skipped (systemd restrictions)"
                return False, result.stderr
        
        except Exception as e:
            return False, f"Error validating configuration: {str(e)}"
        
        finally:
            # Clean up temporary files and directory
            for file_path in [temp_file, main_conf_file if 'main_conf_file' in locals() else None]:
                if file_path and os.path.exists(file_path):
                    try:
                        os.unlink(file_path)
                    except:
                        pass
            
            # Clean up log directory if it exists
            if 'log_dir' in locals() and os.path.exists(log_dir):
                try:
                    # Remove any log files created during testing
                    for log_file in os.listdir(log_dir):
                        os.unlink(os.path.join(log_dir, log_file))
                    os.rmdir(log_dir)
                except:
                    pass
            
            # Clean up temp directory
            if os.path.exists(temp_dir):
                try:
                    os.rmdir(temp_dir)
                except:
                    pass
    
    def save_config(self, site_id: int, config_content: str) -> Tuple[bool, str]:
        """Save nginx configuration to sites-available."""
        site_data = self.site_model.get_by_id(site_id)
        if not site_data:
            return False, "Site not found"
        
        site_name = site_data["name"]
        config_path = os.path.join(self.config.paths.nginx_config_dir, site_name)
        
        try:
            # Validate configuration first
            is_valid, message = self.validate_config(config_content)
            if not is_valid:
                return False, f"Configuration validation failed: {message}"
            
            # Backup existing config if it exists
            if os.path.exists(config_path):
                backup_path = f"{config_path}.backup"
                shutil.copy2(config_path, backup_path)
            
            # Write new configuration
            with open(config_path, "w") as f:
                f.write(config_content)
            
            # Update site record with config path
            self.site_model.set_config_path(site_id, config_path)
            
            return True, f"Configuration saved to {config_path}"
        
        except Exception as e:
            return False, f"Error saving configuration: {str(e)}"
    
    def generate_site_config(self, site_id: int) -> Tuple[bool, str]:
        """Generate and save nginx configuration for a site."""
        try:
            # Get site data
            site_data = self.site_model.get_by_id(site_id)
            if not site_data:
                return False, "Site not found"
            
            # Generate configuration from template
            config_content = self.generate_config(site_data)
            
            # Save configuration
            return self.save_config(site_id, config_content)
        
        except Exception as e:
            return False, f"Error generating site configuration: {str(e)}"
    
    def enable_site(self, site_id: int) -> Tuple[bool, str]:
        """Enable a site by creating symlink in sites-enabled."""
        site_data = self.site_model.get_by_id(site_id)
        if not site_data:
            return False, "Site not found"
        
        site_name = site_data["name"]
        config_path = site_data.get("config_path")
        
        if not config_path or not os.path.exists(config_path):
            return False, "Site configuration file not found"
        
        enabled_path = os.path.join(self.config.paths.nginx_enabled_dir, site_name)
        
        try:
            # Create symlink if it doesn't exist
            if not os.path.exists(enabled_path):
                os.symlink(config_path, enabled_path)
            
            # Test nginx configuration
            # Note: We skip test if it fails due to permission issues
            is_valid, message = self.test_nginx_config()
            if not is_valid:
                # Check if this is a permission issue we can ignore
                permission_errors = [
                    "Permission denied",
                    "no new privileges", 
                    "Cannot use sudo",
                    "restricted environment",
                    "Authentication required",
                    "Interactive authentication required"
                ]
                
                is_permission_error = any(error in message for error in permission_errors)
                if not is_permission_error:
                    # This is a real configuration error, not a permission issue
                    if os.path.exists(enabled_path):
                        os.unlink(enabled_path)
                    return False, f"Nginx test failed: {message}"
                # If it's just a permission issue, continue with reload
            
            # Reload nginx
            reload_success, reload_message = self.reload_nginx()
            if not reload_success:
                # Check if this is a permission issue that we can work around
                permission_reload_errors = [
                    "manual nginx reload required",
                    "nginx reload required",
                    "Cannot use sudo",
                    "restricted environment",
                    "insufficient permissions",
                    "Authentication required",
                    "Interactive authentication required"
                ]
                
                is_permission_reload_error = any(error in reload_message for error in permission_reload_errors)
                if is_permission_reload_error:
                    # Permission issue - site is enabled and nginx will auto-reload via systemd watcher
                    self.site_model.enable(site_id)
                    return True, f"Site {site_name} enabled successfully. Nginx will reload automatically."
                else:
                    # Real reload failure
                    if os.path.exists(enabled_path):
                        os.unlink(enabled_path)
                    return False, f"Nginx reload failed: {reload_message}"
            
            # Update site status
            self.site_model.enable(site_id)
            
            return True, f"Site {site_name} enabled successfully"
        
        except Exception as e:
            return False, f"Error enabling site: {str(e)}"
    
    def disable_site(self, site_id: int) -> Tuple[bool, str]:
        """Disable a site by removing symlink from sites-enabled."""
        site_data = self.site_model.get_by_id(site_id)
        if not site_data:
            return False, "Site not found"
        
        site_name = site_data["name"]
        enabled_path = os.path.join(self.config.paths.nginx_enabled_dir, site_name)
        
        try:
            # Remove symlink if it exists
            if os.path.exists(enabled_path):
                os.unlink(enabled_path)
            
            # Reload nginx
            reload_success, reload_message = self.reload_nginx()
            if not reload_success:
                # Check if this is a permission issue that we can work around
                permission_reload_errors = [
                    "manual nginx reload required",
                    "nginx reload required",
                    "Cannot use sudo",
                    "restricted environment",
                    "insufficient permissions",
                    "Authentication required",
                    "Interactive authentication required"
                ]
                
                is_permission_reload_error = any(error in reload_message for error in permission_reload_errors)
                if is_permission_reload_error:
                    # Permission issue - site is disabled and nginx will auto-reload via systemd watcher
                    self.site_model.disable(site_id)
                    return True, f"Site {site_name} disabled successfully. Nginx will reload automatically."
                else:
                    # Real reload failure - restore the symlink
                    if not os.path.exists(enabled_path):
                        # Get config path to restore symlink
                        config_path = site_data.get("config_path")
                        if config_path and os.path.exists(config_path):
                            os.symlink(config_path, enabled_path)
                    return False, f"Nginx reload failed: {reload_message}"
            
            # Update site status
            self.site_model.disable(site_id)
            
            return True, f"Site {site_name} disabled successfully"
        
        except Exception as e:
            return False, f"Error disabling site: {str(e)}"
    
    def delete_site_config(self, site_id: int) -> Tuple[bool, str]:
        """Delete nginx configuration files for a site."""
        site_data = self.site_model.get_by_id(site_id)
        if not site_data:
            return False, "Site not found"
        
        site_name = site_data["name"]
        config_path = os.path.join(self.config.paths.nginx_config_dir, site_name)
        enabled_path = os.path.join(self.config.paths.nginx_enabled_dir, site_name)
        
        try:
            # First disable the site
            if site_data.get("enabled"):
                self.disable_site(site_id)
            
            # Remove configuration file
            if os.path.exists(config_path):
                os.unlink(config_path)
            
            # Remove symlink if it exists
            if os.path.exists(enabled_path):
                os.unlink(enabled_path)
            
            return True, f"Configuration files for {site_name} deleted"
        
        except Exception as e:
            return False, f"Error deleting site configuration: {str(e)}"
    
    def test_nginx_config(self) -> Tuple[bool, str]:
        """Test nginx configuration."""
        # Try privileged service first
        if os.path.exists(self.command_file.rsplit('/', 1)[0]):  # Check if run directory exists
            return self._call_privileged_service("test")
        
        # Fallback to old method if privileged service not available
        try:
<<<<<<< HEAD
            # Use nginx wrapper script for test operations
            wrapper_script = "/usr/local/bin/nginx-manager/nginx-wrapper.sh"
            if os.path.exists(wrapper_script):
                command = ["sudo", wrapper_script, "test"]
            else:
                # Fallback to direct command if wrapper doesn't exist
                if self.config.nginx.use_sudo:
                    command = ["sudo"] + self.config.nginx.test_command.split()
                else:
                    command = self.config.nginx.test_command.split()
            
            # Try to run the command
            try:
                result = subprocess.run(
                    command,
                    capture_output=True,
                    text=True
                )
            except (PermissionError, FileNotFoundError) as e:
                # If wrapper script fails, try fallback method
                if os.path.exists(wrapper_script):
                    try:
                        if self.config.nginx.use_sudo:
                            command = ["sudo"] + self.config.nginx.test_command.split()
                        else:
                            command = self.config.nginx.test_command.split()
                        result = subprocess.run(
                            command,
                            capture_output=True,
                            text=True
                        )
                    except Exception:
                        raise e
                else:
                    raise e
=======
            wrapper_script = "/usr/local/bin/nginx-manager/nginx-wrapper.sh"
            
            if os.path.exists(wrapper_script):
                try:
                    command = ["sudo", wrapper_script, "test"]
                    result = subprocess.run(command, capture_output=True, text=True)
                    
                    if result.returncode != 0 and "no new privileges" in result.stderr:
                        result = subprocess.run(["nginx", "-t"], capture_output=True, text=True)
                except Exception:
                    result = subprocess.run(["nginx", "-t"], capture_output=True, text=True)
            else:
                result = subprocess.run(["nginx", "-t"], capture_output=True, text=True)
>>>>>>> a7d68561
            
            if result.returncode == 0:
                return True, "Nginx configuration test passed"
            else:
<<<<<<< HEAD
                # Check for "no new privileges" error
                if "no new privileges" in result.stderr:
                    return False, "Cannot use sudo: Running in restricted environment. Please ensure proper file permissions are set."
                return False, result.stderr
=======
                error_msg = result.stderr.strip() or result.stdout.strip()
                return False, f"Nginx config test failed: {error_msg}"
>>>>>>> a7d68561
        
        except Exception as e:
            return False, f"Error testing nginx configuration: {str(e)}"
    
    def test_config(self) -> Tuple[bool, str]:
        """Test nginx configuration syntax."""
        try:
<<<<<<< HEAD
            # Build command based on use_sudo setting
            if self.config.nginx.use_sudo:
                command = ["sudo"] + self.config.nginx.test_command.split()
            else:
                command = self.config.nginx.test_command.split()
            
            # Try to run the command
            try:
                result = subprocess.run(
                    command,
                    capture_output=True,
                    text=True
                )
            except (PermissionError, FileNotFoundError) as e:
                # If running without sudo fails, try with sudo
                if not self.config.nginx.use_sudo:
                    command = ["sudo"] + self.config.nginx.test_command.split()
=======
            # Try different approaches based on environment restrictions
            wrapper_script = "/usr/local/bin/nginx-manager/nginx-wrapper.sh"
            
            # First try: wrapper script with sudo (works in normal environment)
            if os.path.exists(wrapper_script):
                try:
                    command = ["sudo", wrapper_script, "test"]
>>>>>>> a7d68561
                    result = subprocess.run(
                        command,
                        capture_output=True,
                        text=True
                    )
<<<<<<< HEAD
                else:
                    raise e
=======
                    
                    # If sudo fails due to NoNewPrivileges, try direct nginx command
                    if result.returncode != 0 and "no new privileges" in result.stderr:
                        result = subprocess.run(
                            ["nginx", "-t"],
                            capture_output=True,
                            text=True
                        )
                except Exception:
                    # If wrapper fails completely, try direct nginx command
                    result = subprocess.run(
                        ["nginx", "-t"],
                        capture_output=True,
                        text=True
                    )
            else:
                # Fallback: try direct nginx command
                result = subprocess.run(
                    ["nginx", "-t"],
                    capture_output=True,
                    text=True
                )
>>>>>>> a7d68561
            
            if result.returncode == 0:
                return True, "Nginx configuration syntax is valid"
            else:
<<<<<<< HEAD
                # Check for "no new privileges" error
                if "no new privileges" in result.stderr:
                    return False, "Cannot use sudo: Running in restricted environment. Please ensure proper file permissions are set."
                return False, result.stderr
=======
                error_msg = result.stderr.strip() or result.stdout.strip()
                return False, f"Nginx config test failed: {error_msg}"
>>>>>>> a7d68561
        
        except Exception as e:
            return False, f"Error testing nginx configuration: {str(e)}"
    
    def reload_nginx(self) -> Tuple[bool, str]:
        """Reload nginx service with config validation."""
        try:
<<<<<<< HEAD
            # First, test the nginx configuration using wrapper script
            test_valid, test_msg = self.test_nginx_config()
            if not test_valid:
                # Check if it's just a permission issue
                if "Permission denied" not in test_msg and "no new privileges" not in test_msg:
                    return False, f"Nginx config test failed: {test_msg}"
                # Skip test if permissions are insufficient but continue with reload
            
            # Use nginx wrapper script for reload operations
            wrapper_script = "/usr/local/bin/nginx-manager/nginx-wrapper.sh"
            if os.path.exists(wrapper_script):
                # Always use sudo with wrapper - it has specific sudoers permissions
                reload_command = ["sudo", wrapper_script, "reload"]
            else:
                # Fallback to direct command if wrapper doesn't exist
                if self.config.nginx.use_sudo:
                    reload_command = ["sudo"] + self.config.nginx.reload_command.split()
                else:
                    reload_command = self.config.nginx.reload_command.split()
            
            # Try to reload nginx
            try:
                reload_result = subprocess.run(
                    reload_command,
                    capture_output=True,
                    text=True
                )
            except (PermissionError, FileNotFoundError) as e:
                # If wrapper script fails, try fallback method
                if os.path.exists(wrapper_script):
                    try:
                        if self.config.nginx.use_sudo:
                            reload_command = ["sudo"] + self.config.nginx.reload_command.split()
                        else:
                            reload_command = self.config.nginx.reload_command.split()
                        reload_result = subprocess.run(
                            reload_command,
                            capture_output=True,
                            text=True
                        )
                    except Exception:
                        return False, "Cannot reload nginx: insufficient permissions. Site enabled but nginx reload required."
                else:
                    return False, "Cannot reload nginx: insufficient permissions. Site enabled but nginx reload required."
=======
            # First, test the nginx configuration
            test_valid, test_msg = self.test_nginx_config()
            if not test_valid:
                return False, f"Nginx config test failed: {test_msg}"
            
            # Try privileged service first
            if os.path.exists(self.command_file.rsplit('/', 1)[0]):  # Check if run directory exists
                return self._call_privileged_service("reload")
            
            # Fallback to old method if privileged service not available
            wrapper_script = "/usr/local/bin/nginx-manager/nginx-wrapper.sh"
            
            if os.path.exists(wrapper_script):
                try:
                    reload_command = ["sudo", wrapper_script, "reload"]
                    reload_result = subprocess.run(reload_command, capture_output=True, text=True)
                    
                    if reload_result.returncode != 0 and "no new privileges" in reload_result.stderr:
                        reload_result = subprocess.run(["nginx", "-s", "reload"], capture_output=True, text=True)
                except Exception:
                    reload_result = subprocess.run(["nginx", "-s", "reload"], capture_output=True, text=True)
            else:
                reload_result = subprocess.run(["nginx", "-s", "reload"], capture_output=True, text=True)
>>>>>>> a7d68561
            
            if reload_result.returncode == 0:
                return True, "Nginx reloaded successfully"
            else:
                error_msg = reload_result.stderr.strip() or reload_result.stdout.strip()
                # Check for "no new privileges" or authentication errors
                if any(phrase in error_msg for phrase in ["no new privileges", "Interactive authentication required", "Authentication required"]):
                    return False, "Cannot reload nginx: running in restricted environment. Site enabled but manual nginx reload required."
                return False, f"Nginx reload failed: {error_msg}"
        
        except Exception as e:
            return False, f"Error reloading nginx: {str(e)}"
    
    def restart_nginx(self) -> Tuple[bool, str]:
        """Restart nginx service."""
        try:
            # First, test the nginx configuration
            test_valid, test_msg = self.test_nginx_config()
            if not test_valid:
                return False, f"Nginx config test failed: {test_msg}"
            
            # Build restart command based on use_sudo setting
            if self.config.nginx.use_sudo:
                restart_command = ["sudo"] + self.config.nginx.restart_command.split()
            else:
                restart_command = self.config.nginx.restart_command.split()
            
            # Try to restart nginx
            try:
                restart_result = subprocess.run(
                    restart_command,
                    capture_output=True,
                    text=True
                )
            except (PermissionError, FileNotFoundError) as e:
                # If running without sudo fails, try with sudo
                if not self.config.nginx.use_sudo:
                    restart_command = ["sudo"] + self.config.nginx.restart_command.split()
                    restart_result = subprocess.run(
                        restart_command,
                        capture_output=True,
                        text=True
                    )
                else:
                    raise e
            
            if restart_result.returncode == 0:
                return True, "Nginx configuration tested and restarted successfully"
            else:
                error_msg = restart_result.stderr.strip() or restart_result.stdout.strip()
                # Check for "no new privileges" error
                if "no new privileges" in error_msg:
                    return False, "Cannot use sudo: Running in restricted environment. Please ensure proper file permissions are set."
                return False, f"Nginx restart failed: {error_msg}"
        
        except Exception as e:
            return False, f"Error restarting nginx: {str(e)}"
    
    def get_nginx_status(self) -> Dict[str, Any]:
        """Get nginx service status."""
        try:
            # Build status command based on use_sudo setting
            if self.config.nginx.use_sudo:
                status_command = ["sudo"] + self.config.nginx.status_command.split()
            else:
                status_command = self.config.nginx.status_command.split()
            
            # Try to get status
            try:
                result = subprocess.run(
                    status_command,
                    capture_output=True,
                    text=True
                )
            except (PermissionError, FileNotFoundError) as e:
                # If running without sudo fails, try with sudo
                if not self.config.nginx.use_sudo:
                    status_command = ["sudo"] + self.config.nginx.status_command.split()
                    result = subprocess.run(
                        status_command,
                        capture_output=True,
                        text=True
                    )
                else:
                    raise e
            
            # Check for "no new privileges" error
            if "no new privileges" in result.stderr:
                return {
                    "running": False,
                    "status": "Cannot use sudo: Running in restricted environment. Service status unavailable."
                }
            
            return {
                "running": result.returncode == 0,
                "status": result.stdout if result.returncode == 0 else result.stderr
            }
        
        except Exception as e:
            return {
                "running": False,
                "status": f"Error checking nginx status: {str(e)}"
            }
    
    def create_web_directory(self, site_name: str) -> Tuple[bool, str]:
        """Create web directory for a static site."""
        web_dir = os.path.join(self.config.paths.web_root, site_name)
        
        try:
            os.makedirs(web_dir, exist_ok=True)
            
            # Set proper permissions
            os.chmod(web_dir, 0o755)
            
            # Create a default index.html if it doesn't exist
            index_file = os.path.join(web_dir, "index.html")
            if not os.path.exists(index_file):
                default_content = f"""<!DOCTYPE html>
<html lang="en">
<head>
    <meta charset="UTF-8">
    <meta name="viewport" content="width=device-width, initial-scale=1.0">
    <title>{site_name}</title>
</head>
<body>
    <h1>Welcome to {site_name}</h1>
    <p>This is the default page for your new site.</p>
    <p>Upload your files to customize this page.</p>
</body>
</html>"""
                with open(index_file, "w") as f:
                    f.write(default_content)
            
            return True, f"Web directory created at {web_dir}"
        
        except Exception as e:
            return False, f"Error creating web directory: {str(e)}"
    
    def list_available_sites(self) -> List[str]:
        """List all available nginx site configurations."""
        config_dir = self.config.paths.nginx_config_dir
        if not os.path.exists(config_dir):
            return []
        
        return [f for f in os.listdir(config_dir) if os.path.isfile(os.path.join(config_dir, f))]
    
    def list_enabled_sites(self) -> List[str]:
        """List all enabled nginx sites."""
        enabled_dir = self.config.paths.nginx_enabled_dir
        if not os.path.exists(enabled_dir):
            return []
        
        return [f for f in os.listdir(enabled_dir) if os.path.islink(os.path.join(enabled_dir, f))]


# Global service instance
_nginx_service: Optional[NginxService] = None


def get_nginx_service() -> NginxService:
    """Get the global nginx service instance."""
    global _nginx_service
    if _nginx_service is None:
        _nginx_service = NginxService()
    return _nginx_service<|MERGE_RESOLUTION|>--- conflicted
+++ resolved
@@ -532,43 +532,6 @@
         
         # Fallback to old method if privileged service not available
         try:
-<<<<<<< HEAD
-            # Use nginx wrapper script for test operations
-            wrapper_script = "/usr/local/bin/nginx-manager/nginx-wrapper.sh"
-            if os.path.exists(wrapper_script):
-                command = ["sudo", wrapper_script, "test"]
-            else:
-                # Fallback to direct command if wrapper doesn't exist
-                if self.config.nginx.use_sudo:
-                    command = ["sudo"] + self.config.nginx.test_command.split()
-                else:
-                    command = self.config.nginx.test_command.split()
-            
-            # Try to run the command
-            try:
-                result = subprocess.run(
-                    command,
-                    capture_output=True,
-                    text=True
-                )
-            except (PermissionError, FileNotFoundError) as e:
-                # If wrapper script fails, try fallback method
-                if os.path.exists(wrapper_script):
-                    try:
-                        if self.config.nginx.use_sudo:
-                            command = ["sudo"] + self.config.nginx.test_command.split()
-                        else:
-                            command = self.config.nginx.test_command.split()
-                        result = subprocess.run(
-                            command,
-                            capture_output=True,
-                            text=True
-                        )
-                    except Exception:
-                        raise e
-                else:
-                    raise e
-=======
             wrapper_script = "/usr/local/bin/nginx-manager/nginx-wrapper.sh"
             
             if os.path.exists(wrapper_script):
@@ -582,20 +545,12 @@
                     result = subprocess.run(["nginx", "-t"], capture_output=True, text=True)
             else:
                 result = subprocess.run(["nginx", "-t"], capture_output=True, text=True)
->>>>>>> a7d68561
             
             if result.returncode == 0:
                 return True, "Nginx configuration test passed"
             else:
-<<<<<<< HEAD
-                # Check for "no new privileges" error
-                if "no new privileges" in result.stderr:
-                    return False, "Cannot use sudo: Running in restricted environment. Please ensure proper file permissions are set."
-                return False, result.stderr
-=======
                 error_msg = result.stderr.strip() or result.stdout.strip()
                 return False, f"Nginx config test failed: {error_msg}"
->>>>>>> a7d68561
         
         except Exception as e:
             return False, f"Error testing nginx configuration: {str(e)}"
@@ -603,25 +558,6 @@
     def test_config(self) -> Tuple[bool, str]:
         """Test nginx configuration syntax."""
         try:
-<<<<<<< HEAD
-            # Build command based on use_sudo setting
-            if self.config.nginx.use_sudo:
-                command = ["sudo"] + self.config.nginx.test_command.split()
-            else:
-                command = self.config.nginx.test_command.split()
-            
-            # Try to run the command
-            try:
-                result = subprocess.run(
-                    command,
-                    capture_output=True,
-                    text=True
-                )
-            except (PermissionError, FileNotFoundError) as e:
-                # If running without sudo fails, try with sudo
-                if not self.config.nginx.use_sudo:
-                    command = ["sudo"] + self.config.nginx.test_command.split()
-=======
             # Try different approaches based on environment restrictions
             wrapper_script = "/usr/local/bin/nginx-manager/nginx-wrapper.sh"
             
@@ -629,16 +565,11 @@
             if os.path.exists(wrapper_script):
                 try:
                     command = ["sudo", wrapper_script, "test"]
->>>>>>> a7d68561
                     result = subprocess.run(
                         command,
                         capture_output=True,
                         text=True
                     )
-<<<<<<< HEAD
-                else:
-                    raise e
-=======
                     
                     # If sudo fails due to NoNewPrivileges, try direct nginx command
                     if result.returncode != 0 and "no new privileges" in result.stderr:
@@ -661,20 +592,12 @@
                     capture_output=True,
                     text=True
                 )
->>>>>>> a7d68561
             
             if result.returncode == 0:
                 return True, "Nginx configuration syntax is valid"
             else:
-<<<<<<< HEAD
-                # Check for "no new privileges" error
-                if "no new privileges" in result.stderr:
-                    return False, "Cannot use sudo: Running in restricted environment. Please ensure proper file permissions are set."
-                return False, result.stderr
-=======
                 error_msg = result.stderr.strip() or result.stdout.strip()
                 return False, f"Nginx config test failed: {error_msg}"
->>>>>>> a7d68561
         
         except Exception as e:
             return False, f"Error testing nginx configuration: {str(e)}"
@@ -682,52 +605,6 @@
     def reload_nginx(self) -> Tuple[bool, str]:
         """Reload nginx service with config validation."""
         try:
-<<<<<<< HEAD
-            # First, test the nginx configuration using wrapper script
-            test_valid, test_msg = self.test_nginx_config()
-            if not test_valid:
-                # Check if it's just a permission issue
-                if "Permission denied" not in test_msg and "no new privileges" not in test_msg:
-                    return False, f"Nginx config test failed: {test_msg}"
-                # Skip test if permissions are insufficient but continue with reload
-            
-            # Use nginx wrapper script for reload operations
-            wrapper_script = "/usr/local/bin/nginx-manager/nginx-wrapper.sh"
-            if os.path.exists(wrapper_script):
-                # Always use sudo with wrapper - it has specific sudoers permissions
-                reload_command = ["sudo", wrapper_script, "reload"]
-            else:
-                # Fallback to direct command if wrapper doesn't exist
-                if self.config.nginx.use_sudo:
-                    reload_command = ["sudo"] + self.config.nginx.reload_command.split()
-                else:
-                    reload_command = self.config.nginx.reload_command.split()
-            
-            # Try to reload nginx
-            try:
-                reload_result = subprocess.run(
-                    reload_command,
-                    capture_output=True,
-                    text=True
-                )
-            except (PermissionError, FileNotFoundError) as e:
-                # If wrapper script fails, try fallback method
-                if os.path.exists(wrapper_script):
-                    try:
-                        if self.config.nginx.use_sudo:
-                            reload_command = ["sudo"] + self.config.nginx.reload_command.split()
-                        else:
-                            reload_command = self.config.nginx.reload_command.split()
-                        reload_result = subprocess.run(
-                            reload_command,
-                            capture_output=True,
-                            text=True
-                        )
-                    except Exception:
-                        return False, "Cannot reload nginx: insufficient permissions. Site enabled but nginx reload required."
-                else:
-                    return False, "Cannot reload nginx: insufficient permissions. Site enabled but nginx reload required."
-=======
             # First, test the nginx configuration
             test_valid, test_msg = self.test_nginx_config()
             if not test_valid:
@@ -751,15 +628,11 @@
                     reload_result = subprocess.run(["nginx", "-s", "reload"], capture_output=True, text=True)
             else:
                 reload_result = subprocess.run(["nginx", "-s", "reload"], capture_output=True, text=True)
->>>>>>> a7d68561
             
             if reload_result.returncode == 0:
                 return True, "Nginx reloaded successfully"
             else:
                 error_msg = reload_result.stderr.strip() or reload_result.stdout.strip()
-                # Check for "no new privileges" or authentication errors
-                if any(phrase in error_msg for phrase in ["no new privileges", "Interactive authentication required", "Authentication required"]):
-                    return False, "Cannot reload nginx: running in restricted environment. Site enabled but manual nginx reload required."
                 return False, f"Nginx reload failed: {error_msg}"
         
         except Exception as e:
