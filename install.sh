#!/bin/bash

# Nginx Site Manager Installation Script
# Professional installation with comprehensive OS support and error handling
# Version: 2.0

set -e
set -o pipefail

# Color codes for output
RED='\033[0;31m'
GREEN='\033[0;32m'
YELLOW='\033[1;33m'
BLUE='\033[0;34m'
PURPLE='\033[0;35m'
CYAN='\033[0;36m'
NC='\033[0m' # No Color

# Installation variables
SCRIPT_VERSION="2.0"
INSTALL_LOG="/tmp/nginx-manager-install.log"
CURRENT_USER=$(whoami)
INSTALL_DIR=$(pwd)
BACKUP_DIR="/tmp/nginx-manager-backup-$(date +%Y%m%d_%H%M%S)"

# Function to print colored output
print_header() {
    echo -e "\n${PURPLE}━━━━━━━━━━━━━━━━━━━━━━━━━━━━━━━━━━━━━━━━━━━━━━━━━━━━━━━━━━━━━━━━━━━━━━━━━━━━${NC}"
    echo -e "${PURPLE} $1${NC}"
    echo -e "${PURPLE}━━━━━━━━━━━━━━━━━━━━━━━━━━━━━━━━━━━━━━━━━━━━━━━━━━━━━━━━━━━━━━━━━━━━━━━━━━━━${NC}\n"
}

print_status() {
    echo -e "${GREEN}✓${NC} $1"
    echo "$(date '+%Y-%m-%d %H:%M:%S') [INFO] $1" >> "$INSTALL_LOG"
}

print_warning() {
    echo -e "${YELLOW}⚠${NC} $1"
    echo "$(date '+%Y-%m-%d %H:%M:%S') [WARN] $1" >> "$INSTALL_LOG"
}

print_error() {
    echo -e "${RED}✗${NC} $1"
    echo "$(date '+%Y-%m-%d %H:%M:%S') [ERROR] $1" >> "$INSTALL_LOG"
}

print_info() {
    echo -e "${BLUE}ℹ${NC} $1"
    echo "$(date '+%Y-%m-%d %H:%M:%S') [INFO] $1" >> "$INSTALL_LOG"
}

print_step() {
    echo -e "\n${CYAN}▶${NC} ${CYAN}$1${NC}"
    echo "$(date '+%Y-%m-%d %H:%M:%S') [STEP] $1" >> "$INSTALL_LOG"
}

# Function to handle errors and cleanup
cleanup_on_error() {
    local exit_code=$?
    print_error "Installation failed with exit code $exit_code"
    print_info "Installation log saved to: $INSTALL_LOG"
    
    if [[ -d "$BACKUP_DIR" ]]; then
        print_info "Backup directory: $BACKUP_DIR"
        print_warning "You may need to manually restore any backed up files"
    fi
    
    print_error "Please check the logs and try again"
    print_info "For support, please visit: https://github.com/your-username/nginx-manager/issues"
    
    exit $exit_code
}

# Set up error handling
trap cleanup_on_error ERR

# Function to check if command exists
command_exists() {
    command -v "$1" >/dev/null 2>&1
}

# Function to check if service is running
service_running() {
    systemctl is-active --quiet "$1" 2>/dev/null
}

# Function to backup file if it exists
backup_file() {
    local file="$1"
    if [[ -f "$file" ]]; then
        mkdir -p "$BACKUP_DIR"
        cp "$file" "$BACKUP_DIR/"
        print_info "Backed up $file to $BACKUP_DIR/"
    fi
}

# Function to detect OS and version
detect_os() {
    if [[ -f /etc/os-release ]]; then
        . /etc/os-release
        OS_ID="$ID"
        OS_VERSION="$VERSION_ID"
        OS_NAME="$PRETTY_NAME"
    elif command_exists lsb_release; then
        OS_ID=$(lsb_release -si | tr '[:upper:]' '[:lower:]')
        OS_VERSION=$(lsb_release -sr)
        OS_NAME=$(lsb_release -sd | tr -d '"')
    else
        print_error "Cannot detect OS. This script requires a supported Linux distribution."
        exit 1
    fi
    
    # Normalize OS names
    case "$OS_ID" in
        ubuntu)
            OS_TYPE="debian"
            PACKAGE_MANAGER="apt"
            ;;
        debian)
            OS_TYPE="debian"
            PACKAGE_MANAGER="apt"
            ;;
        centos|rhel|rocky|almalinux|fedora)
            OS_TYPE="redhat"
            if command_exists dnf; then
                PACKAGE_MANAGER="dnf"
            else
                PACKAGE_MANAGER="yum"
            fi
            ;;
        *)
            print_warning "Unsupported OS detected: $OS_ID"
            print_warning "This script officially supports Ubuntu, Debian, CentOS, Rocky Linux, AlmaLinux, and Fedora"
            print_warning "Attempting to continue with best-guess package manager..."
            
            if command_exists apt; then
                OS_TYPE="debian"
                PACKAGE_MANAGER="apt"
            elif command_exists dnf; then
                OS_TYPE="redhat"
                PACKAGE_MANAGER="dnf"
            elif command_exists yum; then
                OS_TYPE="redhat"
                PACKAGE_MANAGER="yum"
            else
                print_error "No supported package manager found (apt, dnf, yum)"
                exit 1
            fi
            ;;
    esac
}

# Function to check system requirements
check_requirements() {
    local errors=0
    
    print_step "Checking system requirements"
    
    # Check if running as root
    if [[ $EUID -eq 0 ]]; then
        print_error "This script should not be run as root for security reasons"
        print_info "Please run as a regular user with sudo privileges"
        ((errors++))
    fi
    
    # Check if we're in the right directory
    if [[ ! -f "requirements.txt" ]] || [[ ! -d "app" ]]; then
        print_error "This script must be run from the nginx-manager directory"
        print_info "Please cd to the nginx-manager directory and run: ./install.sh"
        ((errors++))
    fi
    
    # Check Python version
    if command_exists python3; then
        PYTHON_VERSION=$(python3 -c 'import sys; print(".".join(map(str, sys.version_info[:2])))')
        PYTHON_MAJOR=$(echo $PYTHON_VERSION | cut -d. -f1)
        PYTHON_MINOR=$(echo $PYTHON_VERSION | cut -d. -f2)
        
        if [[ $PYTHON_MAJOR -lt 3 ]] || [[ $PYTHON_MAJOR -eq 3 && $PYTHON_MINOR -lt 8 ]]; then
            print_error "Python 3.8 or higher is required. Found: $PYTHON_VERSION"
            ((errors++))
        else
            print_status "Python $PYTHON_VERSION detected"
        fi
    else
        print_warning "Python 3 not found - will be installed"
    fi
    
    # Check sudo privileges
    if ! sudo -n true 2>/dev/null; then
        print_error "This script requires sudo privileges"
        print_info "Please ensure your user is in the sudo group and try again"
        ((errors++))
    fi
    
    # Check available disk space (require at least 500MB)
    AVAILABLE_SPACE=$(df . | tail -1 | awk '{print $4}')
    if [[ $AVAILABLE_SPACE -lt 512000 ]]; then
        print_warning "Low disk space detected. At least 500MB recommended."
    fi
    
    # Check if ports are available
    if command_exists netstat; then
        if netstat -tuln | grep -q ":8080 "; then
            print_warning "Port 8080 appears to be in use. The application may fail to start."
        fi
    fi
    
    if [[ $errors -gt 0 ]]; then
        print_error "$errors requirement check(s) failed"
        exit 1
    fi
    
    print_status "All system requirements met"
}

# Main installation function
main() {
    print_header "Nginx Site Manager Installation Script v$SCRIPT_VERSION"
    
    print_info "Starting installation process..."
    print_info "Installation log: $INSTALL_LOG"
    
    # Initialize log file
    echo "=== Nginx Site Manager Installation Log ===" > "$INSTALL_LOG"
    echo "Date: $(date)" >> "$INSTALL_LOG"
    echo "User: $CURRENT_USER" >> "$INSTALL_LOG"
    echo "Directory: $INSTALL_DIR" >> "$INSTALL_LOG"
    echo "Script Version: $SCRIPT_VERSION" >> "$INSTALL_LOG"
    echo "========================================" >> "$INSTALL_LOG"
    
    # Run installation steps
    detect_os
    check_requirements
    install_system_packages
    setup_python_environment
    setup_directories_and_permissions
    setup_ssl_directories
    setup_sudo_permissions
    setup_nginx_wrapper
<<<<<<< HEAD
=======
    setup_privileged_service
>>>>>>> a7d68561
    initialize_application
    setup_systemd_service
    final_configuration
    
    print_header "🎉 Installation Complete!"
    show_completion_message
}

# Enhanced OS detection and package installation
install_system_packages() {
    print_step "Installing system packages"
    
    print_info "Detected OS: $OS_NAME"
    print_info "Package Manager: $PACKAGE_MANAGER"
    
    # Update package lists
    print_info "Updating package lists..."
    case "$PACKAGE_MANAGER" in
        apt)
            sudo apt update -qq
            ;;
        dnf)
            sudo dnf check-update -q || true
            ;;
        yum)
            sudo yum check-update -q || true
            ;;
    esac
    
    # Install required packages
    local packages=()
    
    # Common packages for all distributions
    if ! command_exists nginx; then
        packages+=(nginx)
    fi
    
    if ! command_exists python3; then
        packages+=(python3)
    fi
    
    if ! command_exists pip3; then
        case "$OS_TYPE" in
            debian)
                packages+=(python3-pip python3-venv python3-dev)
                ;;
            redhat)
                packages+=(python3-pip python3-devel)
                ;;
        esac
    fi
    
    if ! command_exists certbot; then
        case "$OS_TYPE" in
            debian)
                packages+=(certbot python3-certbot-nginx)
                ;;
            redhat)
                # Enable EPEL for CentOS/RHEL
                if [[ "$OS_ID" =~ ^(centos|rhel)$ ]]; then
                    if ! command_exists certbot; then
                        packages+=(epel-release)
                    fi
                fi
                packages+=(certbot python3-certbot-nginx)
                ;;
        esac
    fi
    
    # Install packages if any are needed
    if [[ ${#packages[@]} -gt 0 ]]; then
        print_info "Installing packages: ${packages[*]}"
        
        case "$PACKAGE_MANAGER" in
            apt)
                sudo DEBIAN_FRONTEND=noninteractive apt install -y "${packages[@]}"
                ;;
            dnf)
                sudo dnf install -y "${packages[@]}"
                ;;
            yum)
                sudo yum install -y "${packages[@]}"
                ;;
        esac
        
        print_status "System packages installed successfully"
    else
        print_status "All required system packages are already installed"
    fi
    
    # Verify installations
    local failed_packages=()
    
    if ! command_exists nginx; then
        failed_packages+=(nginx)
    fi
    
    if ! command_exists python3; then
        failed_packages+=(python3)
    fi
    
    if ! command_exists certbot; then
        failed_packages+=(certbot)
    fi
    
    if [[ ${#failed_packages[@]} -gt 0 ]]; then
        print_error "Failed to install packages: ${failed_packages[*]}"
        exit 1
    fi
}

setup_python_environment() {
    print_step "Setting up Python environment"
    
    # Create virtual environment if it doesn't exist
    if [[ ! -d "venv" ]]; then
        print_info "Creating Python virtual environment..."
        python3 -m venv venv
        print_status "Virtual environment created"
    else
        print_info "Virtual environment already exists"
    fi
    
    # Upgrade pip and install packages
    print_info "Installing Python dependencies..."
    ./venv/bin/pip install --upgrade pip setuptools wheel
    
    # Install requirements with timeout and retry
    local max_attempts=3
    local attempt=1
    
    while [[ $attempt -le $max_attempts ]]; do
        if ./venv/bin/pip install -r requirements.txt; then
            print_status "Python dependencies installed successfully"
            break
        else
            print_warning "Attempt $attempt failed, retrying... ($attempt/$max_attempts)"
            ((attempt++))
            
            if [[ $attempt -gt $max_attempts ]]; then
                print_error "Failed to install Python dependencies after $max_attempts attempts"
                exit 1
            fi
            
            sleep 5
        fi
    done
}

setup_directories_and_permissions() {
    print_step "Setting up directories and permissions"
    
    # Create necessary directories
    print_info "Creating system directories..."
    sudo mkdir -p /var/www
    sudo mkdir -p /var/log/nginx-manager
    sudo mkdir -p /etc/nginx/sites-available
    sudo mkdir -p /etc/nginx/sites-enabled
    
    # Create local data directories
    mkdir -p data/nginx-sites-available
    mkdir -p data/nginx-sites-enabled
    mkdir -p data/www
    mkdir -p data/backups
    
    # Set up nginx directory permissions
    print_info "Setting up nginx directory permissions..."
    sudo chown -R $CURRENT_USER:www-data /etc/nginx/sites-available
    sudo chown -R $CURRENT_USER:www-data /etc/nginx/sites-enabled
    sudo chmod -R 775 /etc/nginx/sites-available
    sudo chmod -R 775 /etc/nginx/sites-enabled
    
    # Set up web root permissions
    sudo chown -R $CURRENT_USER:www-data /var/www
    sudo chmod -R 775 /var/www
    
    # Add current user to www-data group
    print_info "Adding $CURRENT_USER to www-data group..."
    sudo usermod -a -G www-data $CURRENT_USER
    
    # Also add www-data user to the current user's group for file access
    sudo usermod -a -G $CURRENT_USER www-data
    
    # Set up log directory permissions
    sudo mkdir -p /var/log/nginx-manager
    sudo chown -R $CURRENT_USER:www-data /var/log/nginx-manager
    sudo chmod -R 775 /var/log/nginx-manager
    
    print_status "Directories and permissions configured"
}

setup_ssl_directories() {
    print_step "Setting up SSL certificate directories"
    
    # Create user-accessible Let's Encrypt directories to avoid permission issues
    print_info "Creating SSL certificate directories..."
    mkdir -p ~/.letsencrypt
    mkdir -p ~/.letsencrypt/live
    mkdir -p ~/.letsencrypt/work
    mkdir -p ~/.letsencrypt/logs
    mkdir -p ~/.letsencrypt/renewal
    
    # Set appropriate permissions for SSL directories
    chmod 755 ~/.letsencrypt
    chmod 755 ~/.letsencrypt/live
    chmod 755 ~/.letsencrypt/work
    chmod 755 ~/.letsencrypt/logs
    chmod 755 ~/.letsencrypt/renewal
    
    # Make SSL directories readable by nginx (www-data group)
    sudo chown -R $CURRENT_USER:www-data ~/.letsencrypt
    sudo find ~/.letsencrypt -type d -exec chmod 755 {} \;
    sudo find ~/.letsencrypt -type f -exec chmod 644 {} \; 2>/dev/null || true
    
    # Test SSL directory permissions
    print_info "Testing SSL directory permissions..."
    if [[ -w ~/.letsencrypt && -w ~/.letsencrypt/logs ]]; then
        print_status "SSL directories are writable"
        # Create a test file to verify nginx can read from these directories
        echo "test" > ~/.letsencrypt/test_file
        if sudo -u www-data test -r ~/.letsencrypt/test_file 2>/dev/null; then
            print_status "Nginx can read SSL certificates from user directory"
            rm ~/.letsencrypt/test_file
        else
            print_warning "Nginx may not be able to read SSL certificates. Manual permission fix may be needed."
        fi
    else
        print_error "SSL directories are not writable. SSL certificate generation may fail."
    fi
    
    print_status "SSL directories configured"
}

setup_sudo_permissions() {
    print_step "Setting up optional sudo permissions"
    
    # Backup existing sudoers file if it exists
    backup_file "/etc/sudoers.d/nginx-manager"
    
    print_info "Configuring optional sudo permissions for development mode..."
    print_info "Note: When running as systemd service, sudo is not required"
    
    sudo tee /etc/sudoers.d/nginx-manager > /dev/null <<EOF
# Nginx Site Manager - Optional sudo permissions for development mode
# Generated on $(date) for user: $CURRENT_USER
# Note: These are only needed when use_sudo is set to true in config.yaml

$CURRENT_USER ALL=(ALL) NOPASSWD: /usr/sbin/nginx -t
$CURRENT_USER ALL=(ALL) NOPASSWD: /bin/systemctl reload nginx
$CURRENT_USER ALL=(ALL) NOPASSWD: /bin/systemctl restart nginx
$CURRENT_USER ALL=(ALL) NOPASSWD: /bin/systemctl status nginx
$CURRENT_USER ALL=(ALL) NOPASSWD: /usr/bin/certbot
$CURRENT_USER ALL=(ALL) NOPASSWD: /usr/bin/certbot certonly *
$CURRENT_USER ALL=(ALL) NOPASSWD: /usr/bin/certbot renew *
$CURRENT_USER ALL=(ALL) NOPASSWD: /bin/ln -sf /etc/nginx/sites-available/* /etc/nginx/sites-enabled/
$CURRENT_USER ALL=(ALL) NOPASSWD: /bin/rm /etc/nginx/sites-enabled/*
$CURRENT_USER ALL=(ALL) NOPASSWD: /bin/chown * ~/.letsencrypt/*
$CURRENT_USER ALL=(ALL) NOPASSWD: /bin/chmod * ~/.letsencrypt/*
EOF
    
    # Validate sudoers syntax
    if sudo visudo -c -f /etc/sudoers.d/nginx-manager; then
        print_status "Optional sudo permissions configured successfully"
        print_info "These permissions are used when use_sudo: true in config.yaml"
    else
        print_error "Invalid sudoers syntax detected"
        sudo rm -f /etc/sudoers.d/nginx-manager
        exit 1
    fi
}

initialize_application() {
    print_step "Initializing application"
    
    # Create initial config if it doesn't exist
    if [[ ! -f config.yaml ]]; then
        print_info "Creating initial configuration..."
        cp config.yaml.example config.yaml
        
        # Set default admin password for initial setup
        sed -i 's/CHANGE-THIS-TO-A-STRONG-PASSWORD!/AdminPass123!/' config.yaml
        
        print_status "Configuration file created from template"
        print_warning "Please edit config.yaml to customize your settings"
    else
        print_info "Configuration file already exists"
    fi
    
    # Initialize database
    print_info "Initializing database..."
    if ./venv/bin/python -c "from app.models import init_database; init_database()" 2>>"$INSTALL_LOG"; then
        print_status "Database initialized successfully"
    else
        print_warning "Database initialization encountered issues (check log for details)"
    fi
}

setup_systemd_service() {
    print_step "Setting up systemd service"
    
    # Backup existing service file
    backup_file "/etc/systemd/system/nginx-manager.service"
    
    print_info "Creating systemd service file..."
    sudo tee /etc/systemd/system/nginx-manager.service > /dev/null <<EOF
[Unit]
Description=Nginx Site Manager
Documentation=https://github.com/your-username/nginx-manager
After=network.target nginx.service
Wants=nginx.service

[Service]
Type=simple
User=$CURRENT_USER
Group=www-data
SupplementaryGroups=systemd-journal
WorkingDirectory=$INSTALL_DIR
Environment=PATH=$INSTALL_DIR/venv/bin:/usr/local/sbin:/usr/local/bin:/usr/sbin:/usr/bin:/sbin:/bin
Environment=PYTHONPATH=$INSTALL_DIR
ExecStart=$INSTALL_DIR/venv/bin/uvicorn app.main:app --host 0.0.0.0 --port 8080
ExecReload=/bin/kill -HUP \$MAINPID
Restart=always
RestartSec=3
TimeoutStopSec=10

# Security settings
# NoNewPrivileges=true  # Disabled to allow nginx wrapper script with sudo
PrivateTmp=true
ProtectSystem=strict
ProtectHome=false
ReadWritePaths=$INSTALL_DIR /var/www /var/log/nginx-manager /etc/nginx/sites-available /etc/nginx/sites-enabled /var/run/nginx-manager

# Allow nginx operations without sudo
AmbientCapabilities=CAP_NET_BIND_SERVICE CAP_DAC_OVERRIDE
CapabilityBoundingSet=CAP_NET_BIND_SERVICE CAP_DAC_OVERRIDE

# Allow nginx operations without sudo
AmbientCapabilities=CAP_NET_BIND_SERVICE CAP_DAC_OVERRIDE
CapabilityBoundingSet=CAP_NET_BIND_SERVICE CAP_DAC_OVERRIDE

[Install]
WantedBy=multi-user.target
EOF
    
    # Reload systemd and enable service
    print_info "Enabling systemd service..."
    sudo systemctl daemon-reload
    sudo systemctl enable nginx-manager
    
    print_status "Systemd service configured and enabled"
}

setup_nginx_wrapper() {
    print_step "Setting up nginx management wrapper"
    
    print_info "Creating nginx management wrapper script..."
    
    # Create wrapper script directory
    sudo mkdir -p /usr/local/bin/nginx-manager
    
    # Create the nginx wrapper script
    sudo tee /usr/local/bin/nginx-manager/nginx-wrapper.sh > /dev/null <<'EOF'
#!/bin/bash
# Nginx Management Wrapper for nginx-manager service
# This script allows the nginx-manager service to perform nginx operations
# without requiring interactive sudo or NoNewPrivileges=false

set -euo pipefail

# Function to log actions
log_action() {
    logger -t nginx-manager-wrapper "$1"
    echo "$(date '+%Y-%m-%d %H:%M:%S') - $1" >> /var/log/nginx-manager/wrapper.log
}

# Validate command
case "${1:-}" in
    "test")
        log_action "Testing nginx configuration"
        exec /usr/sbin/nginx -t
        ;;
    "reload")
        log_action "Reloading nginx service"
        exec /bin/systemctl reload nginx
        ;;
    "restart")
        log_action "Restarting nginx service"
        exec /bin/systemctl restart nginx
        ;;
    "status")
        log_action "Checking nginx service status"
        exec /bin/systemctl status nginx
        ;;
    *)
        log_action "Invalid command attempted: ${1:-empty}"
        echo "Usage: $0 {test|reload|restart|status}"
        exit 1
        ;;
esac
EOF
    
    # Set proper permissions for the wrapper script
    sudo chmod 755 /usr/local/bin/nginx-manager/nginx-wrapper.sh
    sudo chown root:root /usr/local/bin/nginx-manager/nginx-wrapper.sh
    
    # Create a sudoers rule specifically for the wrapper
    print_info "Configuring sudo permissions for nginx wrapper..."
    sudo tee /etc/sudoers.d/nginx-manager-wrapper > /dev/null <<EOF
# Nginx Manager Wrapper - Allow nginx-manager service to use wrapper script
# This provides controlled access to nginx operations without full sudo
$CURRENT_USER ALL=(root) NOPASSWD: /usr/local/bin/nginx-manager/nginx-wrapper.sh test
$CURRENT_USER ALL=(root) NOPASSWD: /usr/local/bin/nginx-manager/nginx-wrapper.sh reload
$CURRENT_USER ALL=(root) NOPASSWD: /usr/local/bin/nginx-manager/nginx-wrapper.sh restart
$CURRENT_USER ALL=(root) NOPASSWD: /usr/local/bin/nginx-manager/nginx-wrapper.sh status
EOF
    
    # Validate sudoers syntax
    if sudo visudo -c -f /etc/sudoers.d/nginx-manager-wrapper; then
        print_status "Nginx wrapper configured successfully"
        print_info "Wrapper script: /usr/local/bin/nginx-manager/nginx-wrapper.sh"
    else
        print_error "Invalid sudoers syntax in wrapper configuration"
        sudo rm -f /etc/sudoers.d/nginx-manager-wrapper
        exit 1
    fi
    
    # Ensure log directory exists with proper permissions
    sudo mkdir -p /var/log/nginx-manager
    sudo chown $CURRENT_USER:www-data /var/log/nginx-manager
    sudo chmod 775 /var/log/nginx-manager
    
    # Create log file
    sudo touch /var/log/nginx-manager/wrapper.log
    sudo chown $CURRENT_USER:www-data /var/log/nginx-manager/wrapper.log
    sudo chmod 664 /var/log/nginx-manager/wrapper.log
}

<<<<<<< HEAD
=======
setup_privileged_service() {
    print_step "Setting up privileged nginx service"
    
    print_info "Creating privileged nginx manager service..."
    
    # Create the privileged service script
    sudo tee /usr/local/bin/nginx-manager/nginx-manager.py > /dev/null << 'PRIVILEGED_SCRIPT_EOF'
#!/usr/bin/env python3
"""
Nginx Manager Service - A privileged service for nginx operations.
This service runs with elevated privileges and accepts commands via a file interface.
"""

import os
import sys
import time
import subprocess
import json
import logging
from pathlib import Path

# Configuration
COMMAND_FILE = "/var/run/nginx-manager/command"
RESULT_FILE = "/var/run/nginx-manager/result"
LOCK_FILE = "/var/run/nginx-manager/lock"
LOG_FILE = "/var/log/nginx-manager/service.log"

# Setup logging
logging.basicConfig(
    level=logging.INFO,
    format='%(asctime)s - %(levelname)s - %(message)s',
    handlers=[
        logging.FileHandler(LOG_FILE),
        logging.StreamHandler()
    ]
)
logger = logging.getLogger(__name__)

def ensure_directories():
    """Ensure required directories exist."""
    os.makedirs("/var/run/nginx-manager", mode=0o755, exist_ok=True)
    os.makedirs("/var/log/nginx-manager", mode=0o755, exist_ok=True)
    
    # Set appropriate group ownership for the runtime directory
    # This allows the main service user to write to the directory
    import grp
    import pwd
    
    try:
        # Try to detect the service group from systemd service files
        service_group = None
        service_files = [
            "/etc/systemd/system/nginx-manager.service",
            "/etc/systemd/system/nginx-server-manager.service"
        ]
        
        for service_file in service_files:
            if os.path.exists(service_file):
                with open(service_file, 'r') as f:
                    for line in f:
                        if line.strip().startswith('Group='):
                            service_group = line.strip().split('=')[1]
                            break
                if service_group:
                    break
        
        # Fallback to www-data if no service group found
        if not service_group:
            service_group = 'www-data'
        
        # Get the group ID
        group_gid = grp.getgrnam(service_group).gr_gid
        
        # Change group ownership of runtime directory
        os.chown("/var/run/nginx-manager", -1, group_gid)
        
        # Set permissions to allow group write access
        os.chmod("/var/run/nginx-manager", 0o775)
        
        logger.info(f"Set runtime directory permissions for {service_group} group access")
    except (KeyError, OSError) as e:
        logger.warning(f"Could not set group permissions for runtime directory: {e}")
        logger.info("Runtime directory will use default permissions")

def execute_command(command):
    """Execute an nginx command and return the result."""
    try:
        if command == "test":
            result = subprocess.run(
                ["nginx", "-t"],
                capture_output=True,
                text=True
            )
        elif command == "reload":
            result = subprocess.run(
                ["systemctl", "reload", "nginx"],
                capture_output=True,
                text=True
            )
        elif command == "restart":
            result = subprocess.run(
                ["systemctl", "restart", "nginx"],
                capture_output=True,
                text=True
            )
        elif command == "status":
            result = subprocess.run(
                ["systemctl", "status", "nginx"],
                capture_output=True,
                text=True
            )
        else:
            return {
                "success": False,
                "message": f"Unknown command: {command}",
                "returncode": 1
            }
        
        return {
            "success": result.returncode == 0,
            "message": result.stdout or result.stderr,
            "returncode": result.returncode
        }
        
    except Exception as e:
        logger.error(f"Error executing command {command}: {e}")
        return {
            "success": False,
            "message": str(e),
            "returncode": 1
        }

def process_command_file():
    """Process a command from the command file and write result."""
    try:
        # Read command
        with open(COMMAND_FILE, 'r') as f:
            command = f.read().strip()
        
        logger.info(f"Processing command: {command}")
        
        # Execute command
        result = execute_command(command)
        
        # Write result
        with open(RESULT_FILE, 'w') as f:
            json.dump(result, f)
        
        # Remove command file to indicate completion
        os.unlink(COMMAND_FILE)
        
        logger.info(f"Command {command} completed with result: {result['success']}")
        
    except Exception as e:
        logger.error(f"Error processing command: {e}")
        # Write error result
        try:
            with open(RESULT_FILE, 'w') as f:
                json.dump({
                    "success": False,
                    "message": str(e),
                    "returncode": 1
                }, f)
        except:
            pass

def main():
    """Main service loop."""
    logger.info("Starting nginx manager service")
    ensure_directories()
    
    while True:
        try:
            # Check for command file
            if os.path.exists(COMMAND_FILE):
                # Use lock file to prevent race conditions
                if not os.path.exists(LOCK_FILE):
                    Path(LOCK_FILE).touch()
                    try:
                        process_command_file()
                    finally:
                        if os.path.exists(LOCK_FILE):
                            os.unlink(LOCK_FILE)
            
            time.sleep(0.5)  # Short polling interval
            
        except KeyboardInterrupt:
            logger.info("Shutting down nginx manager service")
            break
        except Exception as e:
            logger.error(f"Unexpected error in main loop: {e}")
            time.sleep(1)

if __name__ == "__main__":
    main()
PRIVILEGED_SCRIPT_EOF
    
    # Set executable permissions
    sudo chmod +x /usr/local/bin/nginx-manager/nginx-manager.py
    
    # Create systemd service file for the privileged service
    print_info "Creating privileged nginx manager systemd service..."
    sudo tee /etc/systemd/system/nginx-manager-privileged.service > /dev/null << 'PRIVILEGED_SERVICE_EOF'
[Unit]
Description=Nginx Manager Privileged Service
After=nginx.service
Wants=nginx.service

[Service]
Type=simple
User=root
Group=root
ExecStart=/usr/local/bin/nginx-manager/nginx-manager.py
Restart=always
RestartSec=3
TimeoutStopSec=10

# Create runtime directory
RuntimeDirectory=nginx-manager
RuntimeDirectoryMode=0775

[Install]
WantedBy=multi-user.target
PRIVILEGED_SERVICE_EOF
    
    # Reload systemd and enable the privileged service
    print_info "Enabling privileged nginx manager service..."
    sudo systemctl daemon-reload
    sudo systemctl enable nginx-manager-privileged
    
    print_status "Privileged nginx service configured successfully"
}

>>>>>>> a7d68561
final_configuration() {
    print_step "Finalizing configuration"
    
    # Start nginx if not running
    if ! service_running nginx; then
        print_info "Starting nginx service..."
        sudo systemctl start nginx
        sudo systemctl enable nginx
        print_status "Nginx service started and enabled"
    else
        print_info "Nginx service is already running"
    fi
    
    # Start the privileged nginx manager service
    print_info "Starting privileged nginx manager service..."
    sudo systemctl start nginx-manager-privileged
    if systemctl is-active --quiet nginx-manager-privileged; then
        print_status "Privileged nginx manager service started successfully"
    else
        print_warning "Privileged nginx manager service failed to start"
    fi
    
    # Validate nginx configuration
    if sudo nginx -t 2>/dev/null; then
        print_status "Nginx configuration is valid"
    else
        print_warning "Nginx configuration validation failed (may affect some features)"
    fi
    
    print_status "Final configuration completed"
}

show_completion_message() {
    local server_ip
    server_ip=$(hostname -I | awk '{print $1}' 2>/dev/null || echo "your-server-ip")
    
    echo -e "\n${GREEN}🎉 Installation completed successfully!${NC}\n"
    
    echo -e "${CYAN}━━━ NEXT STEPS ━━━${NC}"
    echo -e "${BLUE}1.${NC} Edit configuration: ${YELLOW}nano config.yaml${NC}"
    echo -e "${BLUE}2.${NC} Start the service: ${YELLOW}sudo systemctl start nginx-manager${NC}"
    echo -e "${BLUE}3.${NC} Access web interface: ${YELLOW}http://$server_ip:8080${NC}"
    echo -e "${BLUE}4.${NC} Default login: ${YELLOW}admin${NC} / ${YELLOW}AdminPass123!${NC}"
    
    echo -e "\n${CYAN}━━━ IMPORTANT SECURITY STEPS ━━━${NC}"
    echo -e "${RED}⚠${NC}  Change the default admin password in config.yaml"
    echo -e "${YELLOW}⚠${NC}  Log out and log back in for group permissions to take effect"
    echo -e "${YELLOW}⚠${NC}  Configure firewall to allow access to port 8080"
    echo -e "${YELLOW}⚠${NC}  For production SSL, remove --staging flag from SSL service"
    
    echo -e "\n${CYAN}━━━ SERVICE MANAGEMENT ━━━${NC}"
    echo -e "${BLUE}•${NC} Check main service: ${YELLOW}sudo systemctl status nginx-manager${NC}"
    echo -e "${BLUE}•${NC} Check privileged service: ${YELLOW}sudo systemctl status nginx-manager-privileged${NC}"
    echo -e "${BLUE}•${NC} View main logs: ${YELLOW}sudo journalctl -u nginx-manager -f${NC}"
    echo -e "${BLUE}•${NC} View privileged logs: ${YELLOW}sudo journalctl -u nginx-manager-privileged -f${NC}"
    echo -e "${BLUE}•${NC} Restart services: ${YELLOW}sudo systemctl restart nginx-manager nginx-manager-privileged${NC}"
    
    echo -e "\n${CYAN}━━━ FEATURES AVAILABLE ━━━${NC}"
    echo -e "${GREEN}✓${NC} Site Management (Static, Proxy, Load Balancer)"
    echo -e "${GREEN}✓${NC} SSL Certificate Management (Let's Encrypt)"
    echo -e "${GREEN}✓${NC} File Management for Static Sites"
    echo -e "${GREEN}✓${NC} Real-time Log Monitoring"
    echo -e "${GREEN}✓${NC} Professional Web Interface"
    
    echo -e "\n${CYAN}━━━ SSL CONFIGURATION ━━━${NC}"
    echo -e "${BLUE}•${NC} Certificates stored in: ${YELLOW}~/.letsencrypt/${NC}"
    echo -e "${BLUE}•${NC} Auto-renewal configured with systemd timers"
    echo -e "${BLUE}•${NC} Currently using staging server for testing"
    
    echo -e "\n${CYAN}━━━ SUPPORT & DOCUMENTATION ━━━${NC}"
    echo -e "${BLUE}•${NC} Installation log: ${YELLOW}$INSTALL_LOG${NC}"
    echo -e "${BLUE}•${NC} Project documentation: ${YELLOW}README.md${NC}"
    echo -e "${BLUE}•${NC} Issues: ${YELLOW}https://github.com/your-username/nginx-manager/issues${NC}"
    
    if [[ -d "$BACKUP_DIR" ]]; then
        echo -e "\n${CYAN}━━━ BACKUP INFORMATION ━━━${NC}"
        echo -e "${BLUE}•${NC} Backups created in: ${YELLOW}$BACKUP_DIR${NC}"
    fi
    
    echo -e "\n${GREEN}Thank you for installing Nginx Site Manager!${NC}"
    echo -e "Transform your nginx management experience from command-line to point-and-click! 🚀"
}

# Run main installation
main "$@"<|MERGE_RESOLUTION|>--- conflicted
+++ resolved
@@ -239,10 +239,7 @@
     setup_ssl_directories
     setup_sudo_permissions
     setup_nginx_wrapper
-<<<<<<< HEAD
-=======
     setup_privileged_service
->>>>>>> a7d68561
     initialize_application
     setup_systemd_service
     final_configuration
@@ -574,10 +571,6 @@
 ProtectSystem=strict
 ProtectHome=false
 ReadWritePaths=$INSTALL_DIR /var/www /var/log/nginx-manager /etc/nginx/sites-available /etc/nginx/sites-enabled /var/run/nginx-manager
-
-# Allow nginx operations without sudo
-AmbientCapabilities=CAP_NET_BIND_SERVICE CAP_DAC_OVERRIDE
-CapabilityBoundingSet=CAP_NET_BIND_SERVICE CAP_DAC_OVERRIDE
 
 # Allow nginx operations without sudo
 AmbientCapabilities=CAP_NET_BIND_SERVICE CAP_DAC_OVERRIDE
@@ -680,8 +673,6 @@
     sudo chmod 664 /var/log/nginx-manager/wrapper.log
 }
 
-<<<<<<< HEAD
-=======
 setup_privileged_service() {
     print_step "Setting up privileged nginx service"
     
@@ -914,8 +905,6 @@
     
     print_status "Privileged nginx service configured successfully"
 }
-
->>>>>>> a7d68561
 final_configuration() {
     print_step "Finalizing configuration"
     
